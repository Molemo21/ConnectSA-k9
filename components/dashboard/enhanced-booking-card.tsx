"use client"

import { useState, useEffect } from "react"
import { Card, CardContent } from "@/components/ui/card"
import { Button } from "@/components/ui/button"
import { Badge } from "@/components/ui/badge"
import { Dialog, DialogContent, DialogDescription, DialogFooter, DialogHeader, DialogTitle, DialogTrigger } from "@/components/ui/dialog"
import { Calendar, Clock, MapPin, DollarSign, X, Edit, MessageCircle, Phone, CheckCircle, Loader2, AlertCircle, AlertTriangle } from "lucide-react"
import { ReviewSection } from "@/components/review-section"
import { BookingActionsModal } from "./booking-actions-modal"
import { showToast, handleApiError } from "@/lib/toast"
import { ConfirmationDialog } from "@/components/ui/confirmation-dialog"
import { processPayment, handlePaymentResult } from "@/lib/payment-utils"
import { StatusBadge } from "@/components/ui/status-badge"
import { PaymentStatusDisplay } from "@/components/ui/payment-status-display"

interface Booking {
  id: string
  service: {
    name: string
    category: string
  }
  provider?: {
    id: string
    businessName: string
    user: {
      name: string
      phone?: string
    }
  } | null
  scheduledDate: Date
  totalAmount: number
  status: string
  address: string
  description?: string | null
  payment?: {
    id: string
    amount: number
    status: string
    createdAt?: string // Add creation date for payment
  } | null
  review?: {
    id: string
    rating: number
    comment?: string | null
  } | null
  createdAt: Date // Add creation date
}

interface EnhancedBookingCardProps {
  booking: Booking
  onStatusChange?: (bookingId: string, newStatus: string) => void
  onRefresh?: (bookingId: string) => Promise<void>
}

const getStatusInfo = (status: string, hasPayment?: boolean) => {
  switch (status) {
    case "PENDING":
      return {
        label: "Waiting for Provider",
        color: "bg-yellow-100 text-yellow-800 border-yellow-200",
        icon: Clock,
        description: "We're finding the best provider for you"
      }
    case "CONFIRMED":
      if (hasPayment) {
        return {
          label: "Confirmed & Paid",
          color: "bg-green-100 text-green-800 border-green-200",
          icon: CheckCircle,
          description: "Payment completed - waiting for provider to start"
        }
      }
      return {
        label: "Confirmed",
        color: "bg-blue-100 text-blue-800 border-blue-200",
        icon: CheckCircle,
        description: "Provider has confirmed your booking"
      }
    case "PENDING_EXECUTION":
      return {
        label: "Payment Received",
        color: "bg-green-100 text-green-800 border-green-200",
        icon: CheckCircle,
        description: "Payment completed - funds held in escrow, waiting for execution"
      }
    case "IN_PROGRESS":
      return {
        label: "In Progress",
        color: "bg-purple-100 text-purple-800 border-purple-200",
        icon: Loader2,
        description: "Provider is working on your service"
      }
    case "AWAITING_CONFIRMATION":
      return {
        label: "Awaiting Confirmation",
        color: "bg-orange-100 text-orange-800 border-orange-200",
        icon: AlertCircle,
        description: "Provider has completed the job. Please confirm completion to release payment."
      }
    case "COMPLETED":
      return {
        label: "Completed",
        color: "bg-green-100 text-green-800 border-green-200",
        icon: CheckCircle,
        description: "Service has been completed and payment released"
      }
    case "CANCELLED":
      return {
        label: "Cancelled",
        color: "bg-red-100 text-red-800 border-red-200",
        icon: X,
        description: "Booking has been cancelled"
      }
    case "DISPUTED":
      return {
        label: "Disputed",
        color: "bg-red-100 text-red-800 border-red-200",
        icon: AlertTriangle,
        description: "A dispute has been raised for this booking"
      }
    default:
      return {
        label: status.replace("_", " "),
        color: "bg-gray-100 text-gray-800 border-gray-200",
        icon: AlertCircle,
        description: "Unknown status"
      }
  }
}

const getTimelineSteps = (status: string, hasPayment?: boolean) => {
  const steps = [
    { id: "booked", label: "Booked", completed: true },
    { id: "confirmed", label: "Provider Confirmed", completed: ["CONFIRMED", "PENDING_EXECUTION", "IN_PROGRESS", "AWAITING_CONFIRMATION", "COMPLETED"].includes(status) },
    { id: "payment", label: "Payment Processing", completed: hasPayment && ["PENDING_EXECUTION", "IN_PROGRESS", "AWAITING_CONFIRMATION", "COMPLETED"].includes(status) },
    { id: "in_progress", label: "In Progress", completed: ["IN_PROGRESS", "AWAITING_CONFIRMATION", "COMPLETED"].includes(status) },
    { id: "awaiting_confirmation", label: "Awaiting Confirmation", completed: ["AWAITING_CONFIRMATION", "COMPLETED"].includes(status) },
    { id: "completed", label: "Completed", completed: status === "COMPLETED" }
  ]
  
  // Handle special cases
  if (status === "CANCELLED") {
    return steps.map(step => ({ ...step, completed: step.id === "booked" }))
  }
  
  if (status === "DISPUTED") {
    return steps.map(step => ({ ...step, completed: ["booked", "confirmed", "payment"].includes(step.id) }))
  }
  
  return steps
}

export function EnhancedBookingCard({ booking, onStatusChange, onRefresh }: EnhancedBookingCardProps) {
  const [showCancelConfirmation, setShowCancelConfirmation] = useState(false)
  const [showDetails, setShowDetails] = useState(false)
  const [showActionsModal, setShowActionsModal] = useState(false)
  const [isProcessingPayment, setIsProcessingPayment] = useState(false)
  const [paymentStatus, setPaymentStatus] = useState<string | null>(null)
  const [isFlipping, setIsFlipping] = useState(false)
  const [previousStatus, setPreviousStatus] = useState(booking.status)

  // Detect status changes and trigger flip animation
  useEffect(() => {
    if (previousStatus !== booking.status) {
      setIsFlipping(true)
      setPreviousStatus(booking.status)
      
      // Reset flip animation after completion
      setTimeout(() => {
        setIsFlipping(false)
      }, 800) // Slightly longer than the CSS animation duration
    }
  }, [booking.status, previousStatus])

  // Check if booking is recent (created within last 24 hours)
  const isRecent = () => {
    if (!booking.createdAt) return false
    const now = new Date()
    const created = new Date(booking.createdAt)
    const hoursDiff = (now.getTime() - created.getTime()) / (1000 * 60 * 60)
    return hoursDiff < 24
  }

  const timelineSteps = getTimelineSteps(booking.status, booking.payment)
  
  // Enhanced payment status checking with better logic
  const hasPayment = booking.payment && ['ESCROW', 'HELD_IN_ESCROW', 'RELEASED', 'COMPLETED'].includes(booking.payment.status)
  const isPaymentProcessing = booking.payment && ['PENDING'].includes(booking.payment.status)
  const isPaymentFailed = booking.payment && ['FAILED'].includes(booking.payment.status)
  const isPaymentInEscrow = booking.payment && ['ESCROW', 'HELD_IN_ESCROW'].includes(booking.payment.status)

  // Check if payment is stuck in processing state (more than 8 minutes)
  const isPaymentStuck = () => {
    if (!booking.payment || !isPaymentProcessing) return false
    if (!booking.payment.createdAt) return false
    
    const now = new Date()
    const created = new Date(booking.payment.createdAt)
    const minutesDiff = (now.getTime() - created.getTime()) / (1000 * 60)
    
    // More user-friendly: only show warning after 8 minutes (instead of 5)
    // This gives more time for normal webhook processing
    return minutesDiff > 8
  }

  // Check if payment is taking longer than expected (but not necessarily stuck)
  const isPaymentDelayed = () => {
    if (!booking.payment || !isPaymentProcessing) return false
    if (!booking.payment.createdAt) return false
    
    const now = new Date()
    const created = new Date(booking.payment.createdAt)
    const minutesDiff = (now.getTime() - created.getTime()) / (1000 * 60)
    
    // Show gentle warning after 5 minutes
    return minutesDiff > 5 && minutesDiff <= 8
  }

  // Use the provided refresh function instead of making direct API calls
  const handleCheckStatus = async () => {
    if (onRefresh) {
      try {
        await onRefresh(booking.id)
        showToast.success("Payment status checked successfully!")
      } catch (error) {
        showToast.error("Unable to check payment status. Please try again.")
      }
    }
  }

  const handleCancel = async () => {
    try {
      const response = await fetch(`/api/book-service/${booking.id}/cancel`, { method: "POST" });
      if (response.ok) {
        const data = await response.json();
        showToast.success(data.message || "Booking cancelled successfully");
        onStatusChange?.(booking.id, "CANCELLED");
      } else {
        await handleApiError(response, "Failed to cancel booking");
      }
    } catch (error) {
      console.error("Cancel booking error:", error);
      showToast.error("Network error. Please try again.");
    }
  }

  const handlePay = async () => {
    // Prevent multiple payment attempts
    if (isProcessingPayment) {
      showToast.warning("Payment is already being processed. Please wait.")
      return
    }

    setIsProcessingPayment(true)
    setPaymentStatus('PENDING')
    
    try {
      const result = await processPayment(booking.id)
      
      if (result.success && result.shouldRedirect) {
        // Payment gateway is ready, user will be redirected
        // IMPORTANT: Call handlePaymentResult to execute the redirect logic
        const redirectSuccess = handlePaymentResult(result, onStatusChange, booking.id)
        
        if (redirectSuccess) {
          // Redirect was initiated successfully
          showToast.success("Payment Gateway Ready - Redirecting to Paystack payment gateway...")
          
          // Set a timeout to reset processing state if no webhook update
          setTimeout(() => {
            if (isPaymentProcessing) {
              setIsProcessingPayment(false)
              setPaymentStatus(null)
              showToast.info("Payment processing timeout. Please check your payment status.")
            }
          }, 300000) // 5 minutes timeout
        } else {
          // Redirect failed, show manual option
          showToast.warning("Redirect failed. Please manually navigate to the payment gateway.")
          setIsProcessingPayment(false)
          setPaymentStatus(null)
        }
        
      } else if (result.success) {
        // Payment processed without redirect (e.g., already paid)
        handlePaymentResult(result, onStatusChange, booking.id)
        setPaymentStatus('COMPLETED')
        setIsProcessingPayment(false)
        
        // Only refresh if payment was actually completed
        if (result.bookingStatus === "PENDING_EXECUTION") {
          window.location.reload()
        }
      } else {
        // Payment failed
        showToast.error(result.message || "Payment failed. Please try again.")
        setPaymentStatus('FAILED')
        setIsProcessingPayment(false)
      }
    } catch (error) {
      console.error("Payment error:", error)
      showToast.error("Network error. Please try again.")
      setPaymentStatus('FAILED')
      setIsProcessingPayment(false)
    }
  }

<<<<<<< HEAD

=======
  // Simplified payment status display (removed backend debugging info)
  const renderPaymentStatus = () => {
    if (isPaymentProcessing && isProcessingPayment) {
      return (
        <div className="flex items-center space-x-2 text-sm">
          <Loader2 className="w-4 h-4 text-orange-500 animate-spin" />
          <span className="text-orange-600 font-medium">Processing Payment...</span>
        </div>
      )
    }
    
    if (isPaymentProcessing) {
      return (
        <div className="flex items-center space-x-2 text-sm">
          <Clock className="w-4 h-4 text-yellow-500" />
          <span className="text-yellow-600 font-medium">Payment Processing</span>
        </div>
      )
    }
    
    if (isPaymentFailed) {
      return (
        <div className="bg-red-50 border border-red-200 rounded-lg p-3">
          <div className="flex items-start space-x-2">
            <AlertTriangle className="w-4 h-4 text-red-600 mt-0.5 flex-shrink-0" />
            <div className="flex-1 min-w-0">
              <span className="text-sm font-medium text-red-800 mb-2 block">Payment Failed</span>
              <p className="text-xs text-red-700">
                Your payment couldn't be processed. Please try again or contact support if the issue persists.
              </p>
            </div>
          </div>
        </div>
      )
    }
    
    if (hasPayment) {
      return (
        <div className="flex items-center space-x-2 text-sm">
          <CheckCircle className="w-4 h-4 text-green-500" />
          <span className="text-green-600 font-medium">Payment Completed</span>
        </div>
      )
    }
    
    if (isPaymentInEscrow) {
      return (
        <div className="flex items-center space-x-2 text-sm">
          <DollarSign className="w-4 h-4 text-blue-500" />
          <span className="text-blue-600 font-medium">Payment Secured - Provider Can Start Work</span>
        </div>
      )
    }
    
    return null
  }
>>>>>>> c25772b5

  const canCancel = ["PENDING", "CONFIRMED"].includes(booking.status)
  const canPay = (booking.status === "CONFIRMED") && !booking.payment
  const canMessage = booking.provider && ["CONFIRMED", "IN_PROGRESS"].includes(booking.status)
  const canConfirmCompletion = booking.status === "AWAITING_CONFIRMATION"
  const canDispute = ["IN_PROGRESS", "AWAITING_CONFIRMATION", "COMPLETED"].includes(booking.status)
  
  // Prevent payment if already processing or stuck
  const isPaymentInProgress = isProcessingPayment || isPaymentStuck()

  const handleConfirmCompletion = async () => {
    try {
      const response = await fetch(`/api/book-service/${booking.id}/release-payment`, {
        method: "POST",
        headers: { "Content-Type": "application/json" }
      })
      
      if (response.ok) {
        const data = await response.json()
        showToast.success(data.message || "Job completion confirmed! Payment will be released to provider.")
        onStatusChange?.(booking.id, "COMPLETED")
        // Refresh the page to update the status
        window.location.reload()
      } else {
        const errorData = await response.json()
        showToast.error(errorData.error || "Failed to confirm completion")
      }
    } catch (error) {
      console.error("Confirm completion error:", error)
      showToast.error("Network error. Please try again.")
    }
  }

  const handleDispute = async () => {
    // This will open the dispute modal in the actions modal
    setShowActionsModal(true)
  }

  return (
    <>
<<<<<<< HEAD
      <Card className="max-w-sm mx-auto hover:shadow-lg transition-all duration-300 border-l-4 border-l-blue-500" data-booking-id={booking.id}>
        <CardContent className="p-4">
          {/* Header - Compact */}
          <div className="flex items-center justify-between mb-3">
            <div className="flex items-center space-x-2 flex-1 min-w-0">
              <div className="w-8 h-8 bg-gradient-to-br from-blue-100 to-purple-100 rounded-lg flex items-center justify-center flex-shrink-0">
                <Calendar className="w-4 h-4 text-blue-600" />
=======
      <div className="relative perspective-1000">
        <Card 
          className={`hover:shadow-lg transition-all duration-700 border-l-4 border-l-blue-500 transform-style-preserve-3d ${
            isFlipping ? 'animate-flip-page' : ''
          }`} 
          data-booking-id={booking.id}
        >
          <CardContent className="p-6">
          {/* Header */}
          <div className="flex items-start justify-between mb-4">
            <div className="flex items-center space-x-3">
              <div className="w-12 h-12 bg-gradient-to-br from-blue-100 to-purple-100 rounded-lg flex items-center justify-center">
                <Calendar className="w-6 h-6 text-blue-600" />
>>>>>>> c25772b5
              </div>
              <div className="min-w-0 flex-1">
                <div className="flex items-center space-x-1">
                  <h3 className="font-semibold text-gray-900 text-sm truncate">{booking.service.name}</h3>
                  {isRecent() && (
                    <Badge className="bg-green-100 text-green-800 border-green-200 text-xs px-1 py-0">
                      New
                    </Badge>
                  )}
                </div>
                <p className="text-xs text-gray-600 truncate">{booking.service.category}</p>
              </div>
            </div>
            <StatusBadge 
              status={booking.status} 
              type="booking" 
              size="sm"
            />
          </div>

<<<<<<< HEAD
          {/* Timeline - Compact */}
          <div className="mb-3">
            <div className="flex items-center space-x-1 mb-2">
              <Clock className="w-3 h-3 text-gray-500" />
              <span className="text-xs font-medium text-gray-700">Progress</span>
            </div>
            <div className="flex items-center space-x-1 overflow-x-auto">
              {timelineSteps.map((step, index) => (
                <div key={step.id} className="flex items-center flex-shrink-0">
                  <div className={`w-4 h-4 rounded-full flex items-center justify-center text-xs font-medium ${
                    step.completed 
                      ? 'bg-green-500 text-white' 
                      : 'bg-gray-200 text-gray-500'
                  }`}>
                    {step.completed ? '✓' : index + 1}
                  </div>
                  <span className={`text-xs ml-1 whitespace-nowrap ${
                    step.completed ? 'text-green-600 font-medium' : 'text-gray-500'
                  }`}>
                    {step.label}
                  </span>
                  {index < timelineSteps.length - 1 && (
                    <div className={`w-4 h-0.5 mx-1 ${
                      timelineSteps[index + 1].completed ? 'bg-green-500' : 'bg-gray-200'
=======
          {/* Timeline with Flipping Cards */}
          <div className="mb-4">
            <div className="flex items-center space-x-2 mb-3">
              <Clock className="w-4 h-4 text-gray-500" />
              <span className="text-sm font-medium text-gray-700">Booking Timeline</span>
            </div>
            <div className="flex items-center space-x-3 overflow-x-auto pb-2">
              {timelineSteps.map((step, index) => (
                <div key={step.id} className="flex items-center flex-shrink-0">
                  {/* Flipping Card */}
                  <div className="relative w-16 h-16 perspective-1000">
                    <div 
                      className={`absolute inset-0 w-full h-full transition-transform duration-700 transform-style-preserve-3d ${
                        step.completed ? 'rotate-y-180' : ''
                      }`}
                    >
                      {/* Front of card (incomplete state) */}
                      <div className="absolute inset-0 w-full h-full backface-hidden rounded-lg bg-gray-100 border-2 border-gray-200 flex flex-col items-center justify-center">
                        <div className="w-6 h-6 rounded-full bg-gray-300 text-gray-600 flex items-center justify-center text-xs font-bold mb-1">
                          {index + 1}
                        </div>
                        <span className="text-xs text-gray-500 text-center leading-tight px-1">
                          {step.label.split(' ').slice(0, 2).join(' ')}
                        </span>
                      </div>
                      
                      {/* Back of card (completed state) */}
                      <div className="absolute inset-0 w-full h-full backface-hidden rotate-y-180 rounded-lg bg-gradient-to-br from-green-400 to-green-600 border-2 border-green-500 flex flex-col items-center justify-center shadow-lg">
                        <div className="w-6 h-6 rounded-full bg-white text-green-600 flex items-center justify-center text-xs font-bold mb-1">
                          ✓
                        </div>
                        <span className="text-xs text-white text-center leading-tight px-1 font-medium">
                          {step.label.split(' ').slice(0, 2).join(' ')}
                        </span>
                      </div>
                    </div>
                  </div>
                  
                  {/* Connector Line */}
                  {index < timelineSteps.length - 1 && (
                    <div className={`w-8 h-0.5 mx-2 transition-colors duration-500 ${
                      timelineSteps[index + 1].completed ? 'bg-green-500' : 'bg-gray-300'
>>>>>>> c25772b5
                    }`} />
                  )}
                </div>
              ))}
            </div>
          </div>

          {/* Payment Status Display */}
          <PaymentStatusDisplay
            payment={booking.payment}
            isProcessing={isProcessingPayment}
            onCheckStatus={handleCheckStatus}
          />
          
          {/* Details - Compact Grid */}
          <div className="grid grid-cols-2 gap-3 mb-3">
            <div className="space-y-1">
              <div className="flex items-center space-x-1 text-xs">
                <Calendar className="w-3 h-3 text-gray-500 flex-shrink-0" />
                <span className="text-gray-700 truncate">
                  {new Date(booking.scheduledDate).toLocaleDateString()}
                </span>
              </div>
              <div className="flex items-center space-x-1 text-xs">
                <Clock className="w-3 h-3 text-gray-500 flex-shrink-0" />
                <span className="text-gray-700">
                  {new Date(booking.scheduledDate).toLocaleTimeString([], { 
                    hour: '2-digit', 
                    minute: '2-digit' 
                  })}
                </span>
              </div>
            </div>
            <div className="space-y-1">
              <div className="flex items-center space-x-1 text-xs">
                <MapPin className="w-3 h-3 text-gray-500 flex-shrink-0" />
                <span className="text-gray-700 truncate">{booking.address}</span>
              </div>
              <div className="flex items-center justify-between text-xs">
                <span className="text-gray-600">Amount:</span>
                <span className="font-semibold text-gray-900">R{booking.totalAmount.toFixed(2)}</span>
              </div>
            </div>
          </div>

          {/* Action Buttons */}
          <div className="flex items-center justify-between pt-4 border-t border-gray-100">
            <div className="flex items-center space-x-2">
              <Button
                size="sm"
                variant="outline"
                onClick={() => setShowActionsModal(true)}
                className="text-purple-600 border-purple-200 hover:bg-purple-50"
              >
                <Edit className="w-4 h-4 mr-1" />
                Actions
              </Button>
              {canMessage && (
                <Button
                  size="sm"
                  variant="outline"
                  className="text-blue-600 border-blue-200 hover:bg-blue-50"
                  onClick={() => {
                    showToast.info('Messaging feature coming soon! You can contact your provider directly.')
                  }}
                >
                  <MessageCircle className="w-4 h-4 mr-1" />
                  Message
                </Button>
              )}
              {booking.provider?.user.phone && (
                <Button
                  size="sm"
                  variant="outline"
                  className="text-green-600 border-green-200 hover:bg-green-50"
                  onClick={() => {
                    window.open(`tel:${booking.provider.user.phone}`, '_blank')
                  }}
                >
                  <Phone className="w-4 h-4 mr-1" />
                  Call
                </Button>
              )}
            </div>
            
            <div className="flex items-center space-x-2">
              {canPay && (
                <Button 
                  size="sm" 
                  onClick={handlePay} 
                  className="bg-green-600 hover:bg-green-700 pay-button"
                  disabled={isPaymentInProgress}
                >
                  {isPaymentInProgress ? (
                    <Loader2 className="w-4 h-4 mr-1 animate-spin" />
                  ) : (
                    <DollarSign className="w-4 h-4 mr-1" />
                  )}
                  {isPaymentInProgress ? "Processing..." : "Pay Now"}
                </Button>
              )}
              
              {canConfirmCompletion && (
                <Button 
                  size="sm" 
                  onClick={handleConfirmCompletion} 
                  className="bg-orange-600 hover:bg-orange-700"
                >
                  <CheckCircle className="w-4 h-4 mr-1" />
                  Confirm Completion
                </Button>
              )}
              
              {canDispute && (
                <Button 
                  size="sm" 
                  variant="outline" 
                  onClick={handleDispute}
                  className="text-red-600 border-red-200 hover:bg-red-50"
                >
                  <AlertTriangle className="w-4 h-4 mr-1" />
                  Dispute
                </Button>
              )}
              
              {hasPayment && (
                <StatusBadge 
                  status="COMPLETED" 
                  type="payment" 
                  size="sm"
                  className="text-green-600 border-green-200"
                />
              )}
              
              {isPaymentInEscrow && (
                <StatusBadge 
                  status="ESCROW" 
                  type="payment" 
                  size="sm"
                  className="text-blue-600 border-blue-200"
                />
              )}
              
              {canCancel && (
                <Button 
                  size="sm" 
                  variant="outline" 
                  onClick={() => setShowCancelConfirmation(true)}
                  className="text-red-600 border-red-200 hover:bg-red-50"
                >
                  <X className="w-4 h-4 mr-1" />
                  Cancel
                </Button>
              )}
              
              <Button 
                size="sm" 
                variant="ghost" 
                onClick={() => setShowDetails(!showDetails)}
              >
                <Edit className="w-4 h-4 mr-1" />
                {showDetails ? 'Hide' : 'Details'}
              </Button>
            </div>
          </div>

          {/* Expandable Details */}
          {showDetails && (
            <div className="mt-4 pt-4 border-t border-gray-100 space-y-3">
              {booking.description && (
                <div>
                  <span className="text-sm font-medium text-gray-700">Notes:</span>
                  <p className="text-sm text-gray-600 mt-1">{booking.description}</p>
                </div>
              )}
              
              {booking.provider && (
                <div>
                  <span className="text-sm font-medium text-gray-700">Provider Details:</span>
                  <div className="mt-1 text-sm text-gray-600">
                    <p>Name: {booking.provider.user.name}</p>
                    <p>Business: {booking.provider.businessName}</p>
                    {booking.provider.user.phone && (
                      <p>Phone: {booking.provider.user.phone}</p>
                    )}
                  </div>
                </div>
              )}
              
              {booking.payment && (
                <div>
                  <span className="text-sm font-medium text-gray-700">Payment Details:</span>
                  <div className="mt-1 text-sm text-gray-600">
                    <p>Amount: R{booking.payment.amount.toFixed(2)}</p>
                    <p>Status: {booking.payment.status}</p>
                  </div>
                </div>
              )}
            </div>
          )}

          {/* Review Section for completed bookings */}
          {(booking.status === "COMPLETED" || booking.status === "AWAITING_CONFIRMATION") && (
            <div className="mt-4 pt-4 border-t border-gray-100">
              <ReviewSection
                bookingId={booking.id}
                existingReview={booking.review}
              />
            </div>
          )}
        </CardContent>
        </Card>
      </div>
      
      {/* Booking Actions Modal */}
      <BookingActionsModal
        booking={booking}
        isOpen={showActionsModal}
        onClose={() => setShowActionsModal(false)}
        onUpdate={(bookingId, updates) => {
          onStatusChange?.(bookingId, updates.status || booking.status)
          setShowActionsModal(false)
        }}
      />
      
      {/* New Confirmation Dialog */}
      <ConfirmationDialog
        isOpen={showCancelConfirmation}
        onClose={() => setShowCancelConfirmation(false)}
        onConfirm={handleCancel}
        title="Cancel Booking"
        description="Are you sure you want to cancel this booking? This action cannot be undone."
        confirmText="Cancel Booking"
        cancelText="Keep Booking"
        variant="destructive"
        loadingText="Cancelling..."
      />
    </>
  )
} <|MERGE_RESOLUTION|>--- conflicted
+++ resolved
@@ -29,6 +29,7 @@
     }
   } | null
   scheduledDate: Date
+  duration: number
   totalAmount: number
   status: string
   address: string
@@ -182,7 +183,7 @@
     return hoursDiff < 24
   }
 
-  const timelineSteps = getTimelineSteps(booking.status, booking.payment)
+  const timelineSteps = getTimelineSteps(booking.status, Boolean(booking.payment))
   
   // Enhanced payment status checking with better logic
   const hasPayment = booking.payment && ['ESCROW', 'HELD_IN_ESCROW', 'RELEASED', 'COMPLETED'].includes(booking.payment.status)
@@ -306,66 +307,6 @@
     }
   }
 
-<<<<<<< HEAD
-
-=======
-  // Simplified payment status display (removed backend debugging info)
-  const renderPaymentStatus = () => {
-    if (isPaymentProcessing && isProcessingPayment) {
-      return (
-        <div className="flex items-center space-x-2 text-sm">
-          <Loader2 className="w-4 h-4 text-orange-500 animate-spin" />
-          <span className="text-orange-600 font-medium">Processing Payment...</span>
-        </div>
-      )
-    }
-    
-    if (isPaymentProcessing) {
-      return (
-        <div className="flex items-center space-x-2 text-sm">
-          <Clock className="w-4 h-4 text-yellow-500" />
-          <span className="text-yellow-600 font-medium">Payment Processing</span>
-        </div>
-      )
-    }
-    
-    if (isPaymentFailed) {
-      return (
-        <div className="bg-red-50 border border-red-200 rounded-lg p-3">
-          <div className="flex items-start space-x-2">
-            <AlertTriangle className="w-4 h-4 text-red-600 mt-0.5 flex-shrink-0" />
-            <div className="flex-1 min-w-0">
-              <span className="text-sm font-medium text-red-800 mb-2 block">Payment Failed</span>
-              <p className="text-xs text-red-700">
-                Your payment couldn't be processed. Please try again or contact support if the issue persists.
-              </p>
-            </div>
-          </div>
-        </div>
-      )
-    }
-    
-    if (hasPayment) {
-      return (
-        <div className="flex items-center space-x-2 text-sm">
-          <CheckCircle className="w-4 h-4 text-green-500" />
-          <span className="text-green-600 font-medium">Payment Completed</span>
-        </div>
-      )
-    }
-    
-    if (isPaymentInEscrow) {
-      return (
-        <div className="flex items-center space-x-2 text-sm">
-          <DollarSign className="w-4 h-4 text-blue-500" />
-          <span className="text-blue-600 font-medium">Payment Secured - Provider Can Start Work</span>
-        </div>
-      )
-    }
-    
-    return null
-  }
->>>>>>> c25772b5
 
   const canCancel = ["PENDING", "CONFIRMED"].includes(booking.status)
   const canPay = (booking.status === "CONFIRMED") && !booking.payment
@@ -404,17 +345,32 @@
     setShowActionsModal(true)
   }
 
+  // Normalize booking for BookingActionsModal expected shape
+  const modalBooking = {
+    id: booking.id,
+    service: booking.service,
+    provider: booking.provider
+      ? {
+          businessName: booking.provider.businessName,
+          user: {
+            name: booking.provider.user.name,
+            phone: booking.provider.user.phone ?? "",
+          },
+        }
+      : undefined,
+    scheduledDate: new Date(booking.scheduledDate).toISOString(),
+    duration: booking.duration,
+    totalAmount: booking.totalAmount,
+    status: booking.status,
+    address: booking.address,
+    description: booking.description ?? "",
+    payment: booking.payment
+      ? { status: booking.payment.status, amount: booking.payment.amount }
+      : undefined,
+  }
+
   return (
     <>
-<<<<<<< HEAD
-      <Card className="max-w-sm mx-auto hover:shadow-lg transition-all duration-300 border-l-4 border-l-blue-500" data-booking-id={booking.id}>
-        <CardContent className="p-4">
-          {/* Header - Compact */}
-          <div className="flex items-center justify-between mb-3">
-            <div className="flex items-center space-x-2 flex-1 min-w-0">
-              <div className="w-8 h-8 bg-gradient-to-br from-blue-100 to-purple-100 rounded-lg flex items-center justify-center flex-shrink-0">
-                <Calendar className="w-4 h-4 text-blue-600" />
-=======
       <div className="relative perspective-1000">
         <Card 
           className={`hover:shadow-lg transition-all duration-700 border-l-4 border-l-blue-500 transform-style-preserve-3d ${
@@ -428,7 +384,6 @@
             <div className="flex items-center space-x-3">
               <div className="w-12 h-12 bg-gradient-to-br from-blue-100 to-purple-100 rounded-lg flex items-center justify-center">
                 <Calendar className="w-6 h-6 text-blue-600" />
->>>>>>> c25772b5
               </div>
               <div className="min-w-0 flex-1">
                 <div className="flex items-center space-x-1">
@@ -449,32 +404,6 @@
             />
           </div>
 
-<<<<<<< HEAD
-          {/* Timeline - Compact */}
-          <div className="mb-3">
-            <div className="flex items-center space-x-1 mb-2">
-              <Clock className="w-3 h-3 text-gray-500" />
-              <span className="text-xs font-medium text-gray-700">Progress</span>
-            </div>
-            <div className="flex items-center space-x-1 overflow-x-auto">
-              {timelineSteps.map((step, index) => (
-                <div key={step.id} className="flex items-center flex-shrink-0">
-                  <div className={`w-4 h-4 rounded-full flex items-center justify-center text-xs font-medium ${
-                    step.completed 
-                      ? 'bg-green-500 text-white' 
-                      : 'bg-gray-200 text-gray-500'
-                  }`}>
-                    {step.completed ? '✓' : index + 1}
-                  </div>
-                  <span className={`text-xs ml-1 whitespace-nowrap ${
-                    step.completed ? 'text-green-600 font-medium' : 'text-gray-500'
-                  }`}>
-                    {step.label}
-                  </span>
-                  {index < timelineSteps.length - 1 && (
-                    <div className={`w-4 h-0.5 mx-1 ${
-                      timelineSteps[index + 1].completed ? 'bg-green-500' : 'bg-gray-200'
-=======
           {/* Timeline with Flipping Cards */}
           <div className="mb-4">
             <div className="flex items-center space-x-2 mb-3">
@@ -517,7 +446,6 @@
                   {index < timelineSteps.length - 1 && (
                     <div className={`w-8 h-0.5 mx-2 transition-colors duration-500 ${
                       timelineSteps[index + 1].completed ? 'bg-green-500' : 'bg-gray-300'
->>>>>>> c25772b5
                     }`} />
                   )}
                 </div>
@@ -527,7 +455,7 @@
 
           {/* Payment Status Display */}
           <PaymentStatusDisplay
-            payment={booking.payment}
+            payment={(booking.payment ?? null) as any}
             isProcessing={isProcessingPayment}
             onCheckStatus={handleCheckStatus}
           />
@@ -594,7 +522,7 @@
                   variant="outline"
                   className="text-green-600 border-green-200 hover:bg-green-50"
                   onClick={() => {
-                    window.open(`tel:${booking.provider.user.phone}`, '_blank')
+                    window.open(`tel:${booking.provider?.user.phone}`, '_blank')
                   }}
                 >
                   <Phone className="w-4 h-4 mr-1" />
@@ -698,10 +626,10 @@
                 <div>
                   <span className="text-sm font-medium text-gray-700">Provider Details:</span>
                   <div className="mt-1 text-sm text-gray-600">
-                    <p>Name: {booking.provider.user.name}</p>
-                    <p>Business: {booking.provider.businessName}</p>
-                    {booking.provider.user.phone && (
-                      <p>Phone: {booking.provider.user.phone}</p>
+                    <p>Name: {booking.provider?.user.name}</p>
+                    <p>Business: {booking.provider?.businessName}</p>
+                    {booking.provider?.user.phone && (
+                      <p>Phone: {booking.provider?.user.phone}</p>
                     )}
                   </div>
                 </div>
@@ -724,7 +652,7 @@
             <div className="mt-4 pt-4 border-t border-gray-100">
               <ReviewSection
                 bookingId={booking.id}
-                existingReview={booking.review}
+                existingReview={booking.review ? { ...booking.review, createdAt: new Date(booking.createdAt) } as any : null}
               />
             </div>
           )}
@@ -734,7 +662,7 @@
       
       {/* Booking Actions Modal */}
       <BookingActionsModal
-        booking={booking}
+        booking={modalBooking as any}
         isOpen={showActionsModal}
         onClose={() => setShowActionsModal(false)}
         onUpdate={(bookingId, updates) => {
